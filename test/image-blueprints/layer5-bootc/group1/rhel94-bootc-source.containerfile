--- conflicted
+++ resolved
@@ -38,8 +38,8 @@
 RUN dnf install -y vi firewalld microshift && \
     systemctl enable microshift && \
     rm -rf $USHIFT_RPM_REPO_PATH && \
-<<<<<<< HEAD
-    rm -f /etc/yum.repos.d/{microshift,openshift}*.repo && \
+    rm -f /etc/yum.repos.d/microshift*.repo && \
+    rm -f /etc/yum.repos.d/openshift*.repo && \
     dnf clean all
 
 # Configure firewall
@@ -51,9 +51,4 @@
     firewall-offline-cmd --zone=public --add-port=5353/udp && \
     firewall-offline-cmd --zone=public --add-port=6443/tcp && \
     firewall-offline-cmd --zone=public --add-port=30000-32767/tcp && \
-    firewall-offline-cmd --zone=public --add-port=30000-32767/udp
-=======
-    rm -f /etc/yum.repos.d/microshift*.repo && \
-    rm -f /etc/yum.repos.d/openshift*.repo && \
-    dnf clean all
->>>>>>> 45e76bce
+    firewall-offline-cmd --zone=public --add-port=30000-32767/udp