*** Settings ***
Documentation       Tests verifying MicroShift cluster ID functionality

Resource            ../../resources/microshift-host.resource
Resource            ../../resources/microshift-process.resource
Resource            ../../resources/oc.resource
Resource            ../../resources/ostree-health.resource

Suite Setup         Setup
Suite Teardown      Teardown

Test Tags           restart    slow


*** Variables ***
${CLUSTERID_FILE}       /var/lib/microshift/cluster-id
${CLUSTERID_NS}         kube-system


*** Test Cases ***
Verify Cluster ID Change For New Database
    [Documentation]    Verify that cluster ID changes after MicroShift
    ...    database is cleaned and service restarted

    ${old_nid}=    Get MicroShift Cluster ID From Namespace
    ${old_fid}=    Get MicroShift Cluster ID From File
    Create New MicroShift Cluster
    ${new_nid}=    Get MicroShift Cluster ID From Namespace
    ${new_fid}=    Get MicroShift Cluster ID From File

    Should Be Equal As Strings    ${old_nid}    ${old_fid}
    Should Be Equal As Strings    ${new_nid}    ${new_fid}

    Should Not Be Equal As Strings    ${old_nid}    ${new_nid}
    Should Not Be Equal As Strings    ${old_fid}    ${new_fid}

Verify Inconsistent Cluster ID Recovery
    [Documentation]    Verify that cluster ID is correctly rewritten on the
    ...    service restart after manual tampering by a user.

    Tamper With Cluster ID File
    Restart MicroShift

    ${nid}=    Get MicroShift Cluster ID From Namespace
    ${fid}=    Get MicroShift Cluster ID From File
    Should Be Equal As Strings    ${nid}    ${fid}


*** Keywords ***
Setup
    [Documentation]    Set up all of the tests in this suite
    Check Required Env Variables
    Login MicroShift Host
    Setup Kubeconfig

Teardown
    [Documentation]    Test suite teardown
    Remove Kubeconfig
    Logout MicroShift Host

Create New MicroShift Cluster
    [Documentation]    Clean the database and restart MicroShift service.
    Cleanup MicroShift    --all    --keep-images
    Enable MicroShift
    Start MicroShift
    Setup Kubeconfig
    Restart Greenboot And Wait For Success

Get MicroShift Cluster ID From File
    [Documentation]    Read and return the cluster ID from the file.
    ${stdout}    ${rc}=    Execute Command
    ...    cat ${CLUSTERID_FILE}
    ...    sudo=True    return_rc=True    return_stdout=True
    Should Be Equal As Integers    0    ${rc}

    Should Not Be Empty    ${stdout}
    RETURN    ${stdout}

Get MicroShift Cluster ID From Namespace
    [Documentation]    Read and return the cluster ID from the kube-system namespace.
    ${clusterid}=    Oc Get Jsonpath    namespaces    ${CLUSTERID_NS}    ${CLUSTERID_NS}    .metadata.uid

    Should Not Be Empty    ${clusterid}
    RETURN    ${clusterid}

<<<<<<< HEAD
Create Sos Report
    [Documentation]    Create a MicroShift Sos Report and return the tar file path

    ${rand_str}=    Generate Random String    4    [NUMBERS]
    ${sos_report_dir}=    Catenate    SEPARATOR=    /tmp/rf-test/sos-report_    ${rand_str}

    Command Should Work    mkdir -p ${sos_report_dir}
    Command Should Work    sos report --batch --all-logs --tmp-dir ${sos_report_dir} -p microshift -o logs
    ${sos_report_tarfile}=    Command Should Work    find ${sos_report_dir} -type f -name "sosreport-*.tar.xz"

    Should Not Be Empty    ${sos_report_tarfile}
    RETURN    ${sos_report_tarfile}

Get MicroShift Cluster ID From Sos Report
    [Documentation]    Read and return the Cluster ID from the kube-system namespace yaml description in the Sos Report.
    [Arguments]    ${sos_report_tarfile}

    ${sos_report_untared}=    Extract Sos Report    ${sos_report_tarfile}
    ${output_yaml}=    Command Should Work
    ...    cat ${sos_report_untared}/sos_commands/microshift/namespaces/${CLUSTERID_NS}/${CLUSTERID_NS}.yaml
    ${namespace_yaml}=    Yaml Parse    ${output_yaml}

    Should Not Be Empty    ${namespace_yaml.metadata.uid}
    RETURN    ${namespace_yaml.metadata.uid}

Extract Sos Report
    [Documentation]    Extract Sos Report from the tar file
    [Arguments]    ${sos_report_tarfile}

    ${sos_report_dir}    ${file}=    Split Path    ${sos_report_tarfile}
    ${sos_report_dir}=    Command Should Work    dirname ${sos_report_tarfile}
    Command Should Work    tar xf ${sos_report_tarfile} -C ${sos_report_dir}
    ${sos_report_untared}=    Command Should Work    find ${sos_report_dir} -type d -name "sosreport-*"

    Should Not Be Empty    ${sos_report_untared}
    RETURN    ${sos_report_untared}

=======
>>>>>>> 35381966
Tamper With Cluster ID File
    [Documentation]    Append invalid characters to the cluster ID file.
    ${stdout}    ${stderr}    ${rc}=    Execute Command
    ...    sed -i '$ s/$/123/' ${CLUSTERID_FILE}
    ...    sudo=True    return_rc=True    return_stdout=True    return_stderr=True

    Should Be Equal As Integers    0    ${rc}<|MERGE_RESOLUTION|>--- conflicted
+++ resolved
@@ -34,11 +34,30 @@
     Should Not Be Equal As Strings    ${old_nid}    ${new_nid}
     Should Not Be Equal As Strings    ${old_fid}    ${new_fid}
 
+Verify Sos Report Contains ID In kube-system Namespace
+    [Documentation]    Verify that cluster ID can be retrieved from Sos Report
+
+    ${sos_report_tarfile}=    Create Sos Report
+    ${sos_report_id}=    Get MicroShift Cluster ID From Sos Report    ${sos_report_tarfile}
+    ${id}=    Get MicroShift Cluster ID From Namespace
+    Should Be Equal As Strings    ${sos_report_id}    ${id}
+
 Verify Inconsistent Cluster ID Recovery
-    [Documentation]    Verify that cluster ID is correctly rewritten on the
-    ...    service restart after manual tampering by a user.
+    [Documentation]    Verify that cluster ID file is correctly rewritten
+    ...    on the service restart after manual tampering by a user.
 
     Tamper With Cluster ID File
+    Restart MicroShift
+
+    ${nid}=    Get MicroShift Cluster ID From Namespace
+    ${fid}=    Get MicroShift Cluster ID From File
+    Should Be Equal As Strings    ${nid}    ${fid}
+
+Verify Missing Cluster ID Recovery
+    [Documentation]    Verify that cluster ID file is correctly recreated
+    ...    on the service restart after manual removing by a user.
+
+    Remove Cluster ID File
     Restart MicroShift
 
     ${nid}=    Get MicroShift Cluster ID From Namespace
@@ -68,13 +87,10 @@
 
 Get MicroShift Cluster ID From File
     [Documentation]    Read and return the cluster ID from the file.
-    ${stdout}    ${rc}=    Execute Command
-    ...    cat ${CLUSTERID_FILE}
-    ...    sudo=True    return_rc=True    return_stdout=True
-    Should Be Equal As Integers    0    ${rc}
+    ${id}=    Command Should Work    cat ${CLUSTERID_FILE}
 
-    Should Not Be Empty    ${stdout}
-    RETURN    ${stdout}
+    Should Not Be Empty    ${id}
+    RETURN    ${id}
 
 Get MicroShift Cluster ID From Namespace
     [Documentation]    Read and return the cluster ID from the kube-system namespace.
@@ -83,7 +99,6 @@
     Should Not Be Empty    ${clusterid}
     RETURN    ${clusterid}
 
-<<<<<<< HEAD
 Create Sos Report
     [Documentation]    Create a MicroShift Sos Report and return the tar file path
 
@@ -121,12 +136,10 @@
     Should Not Be Empty    ${sos_report_untared}
     RETURN    ${sos_report_untared}
 
-=======
->>>>>>> 35381966
 Tamper With Cluster ID File
     [Documentation]    Append invalid characters to the cluster ID file.
-    ${stdout}    ${stderr}    ${rc}=    Execute Command
-    ...    sed -i '$ s/$/123/' ${CLUSTERID_FILE}
-    ...    sudo=True    return_rc=True    return_stdout=True    return_stderr=True
+    Command Should Work    sed -i '$ s/$/123/' ${CLUSTERID_FILE}
 
-    Should Be Equal As Integers    0    ${rc}+Remove Cluster ID File
+    [Documentation]    Append invalid characters to the cluster ID file.
+    Command Should Work    rm -f ${CLUSTERID_FILE}