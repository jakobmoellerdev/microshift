*** Settings ***
Documentation       Tests verifying MicroShift cluster ID functionality

Resource            ../../resources/microshift-host.resource
Resource            ../../resources/microshift-process.resource
Resource            ../../resources/oc.resource
Resource            ../../resources/ostree-health.resource

Suite Setup         Setup
Suite Teardown      Teardown

Test Tags           restart    slow


*** Variables ***
${CLUSTERID_FILE}       /var/lib/microshift/cluster-id
${CLUSTERID_NS}         kube-system


*** Test Cases ***
Verify Cluster ID Change For New Database
    [Documentation]    Verify that cluster ID changes after MicroShift
    ...    database is cleaned and service restarted

    ${old_nid}=    Get MicroShift Cluster ID From Namespace
    ${old_fid}=    Get MicroShift Cluster ID From File
    Create New MicroShift Cluster
    ${new_nid}=    Get MicroShift Cluster ID From Namespace
    ${new_fid}=    Get MicroShift Cluster ID From File

    Should Be Equal As Strings    ${old_nid}    ${old_fid}
    Should Be Equal As Strings    ${new_nid}    ${new_fid}

    Should Not Be Equal As Strings    ${old_nid}    ${new_nid}
    Should Not Be Equal As Strings    ${old_fid}    ${new_fid}

Verify Sos Report Contains ID In kube-system Namespace
    [Documentation]    Verify that cluster ID can be retrieved from Sos Report

    ${sos_report_tarfile}=    Create Sos Report
    ${sos_report_id}=    Get MicroShift Cluster ID From Sos Report    ${sos_report_tarfile}
    ${id}=    Get MicroShift Cluster ID From Namespace
    Should Be Equal As Strings    ${sos_report_id}    ${id}

Verify Inconsistent Cluster ID Recovery
    [Documentation]    Verify that cluster ID file is correctly rewritten
    ...    on the service restart after manual tampering by a user.

    Tamper With Cluster ID File
    Restart MicroShift

    ${nid}=    Get MicroShift Cluster ID From Namespace
    ${fid}=    Get MicroShift Cluster ID From File
    Should Be Equal As Strings    ${nid}    ${fid}

Verify Missing Cluster ID Recovery
    [Documentation]    Verify that cluster ID file is correctly recreated
    ...    on the service restart after manual removing by a user.

    Remove Cluster ID File
    Restart MicroShift

    ${nid}=    Get MicroShift Cluster ID From Namespace
    ${fid}=    Get MicroShift Cluster ID From File
    Should Be Equal As Strings    ${nid}    ${fid}


*** Keywords ***
Setup
    [Documentation]    Set up all of the tests in this suite
    Check Required Env Variables
    Login MicroShift Host
    Setup Kubeconfig

Teardown
    [Documentation]    Test suite teardown
    Remove Kubeconfig
    Logout MicroShift Host

Create New MicroShift Cluster
    [Documentation]    Clean the database and restart MicroShift service.
    Cleanup MicroShift    --all    --keep-images
    Enable MicroShift
    Start MicroShift
    Setup Kubeconfig
    Restart Greenboot And Wait For Success

Get MicroShift Cluster ID From File
    [Documentation]    Read and return the cluster ID from the file.
    ${id}=    Command Should Work    cat ${CLUSTERID_FILE}

    Should Not Be Empty    ${id}
    RETURN    ${id}

Get MicroShift Cluster ID From Namespace
    [Documentation]    Read and return the cluster ID from the kube-system namespace.
    ${clusterid}=    Oc Get Jsonpath    namespaces    ${CLUSTERID_NS}    ${CLUSTERID_NS}    .metadata.uid

    Should Not Be Empty    ${clusterid}
    RETURN    ${clusterid}

Create Sos Report
    [Documentation]    Create a MicroShift Sos Report and return the tar file path

    ${rand_str}=    Generate Random String    4    [NUMBERS]
    ${sos_report_dir}=    Catenate    SEPARATOR=    /tmp/rf-test/sos-report_    ${rand_str}

    Command Should Work    mkdir -p ${sos_report_dir}
    Command Should Work    sos report --batch --all-logs --tmp-dir ${sos_report_dir} -p microshift -o logs
    ${sos_report_tarfile}=    Command Should Work    find ${sos_report_dir} -type f -name "sosreport-*.tar.xz"

    Should Not Be Empty    ${sos_report_tarfile}
    RETURN    ${sos_report_tarfile}

Get MicroShift Cluster ID From Sos Report
    [Documentation]    Read and return the Cluster ID from the kube-system namespace yaml description in the Sos Report.
    [Arguments]    ${sos_report_tarfile}

    ${sos_report_untared}=    Extract Sos Report    ${sos_report_tarfile}
    ${output_yaml}=    Command Should Work
    ...    cat ${sos_report_untared}/sos_commands/microshift/namespaces/${CLUSTERID_NS}/${CLUSTERID_NS}.yaml
    ${namespace_yaml}=    Yaml Parse    ${output_yaml}

    Should Not Be Empty    ${namespace_yaml.metadata.uid}
    RETURN    ${namespace_yaml.metadata.uid}

Extract Sos Report
    [Documentation]    Extract Sos Report from the tar file
    [Arguments]    ${sos_report_tarfile}

<<<<<<< HEAD
    ${sos_report_dir}    ${file}=    Split Path    ${sos_report_tarfile}
=======
    ${sos_report_dir}=    Command Should Work    dirname ${sos_report_tarfile}
>>>>>>> 46c55ef2
    Command Should Work    tar xf ${sos_report_tarfile} -C ${sos_report_dir}
    ${sos_report_untared}=    Command Should Work    find ${sos_report_dir} -type d -name "sosreport-*"

    Should Not Be Empty    ${sos_report_untared}
    RETURN    ${sos_report_untared}

Tamper With Cluster ID File
    [Documentation]    Append invalid characters to the cluster ID file.
    Command Should Work    sed -i '$ s/$/123/' ${CLUSTERID_FILE}

Remove Cluster ID File
    [Documentation]    Append invalid characters to the cluster ID file.
    Command Should Work    rm -f ${CLUSTERID_FILE}<|MERGE_RESOLUTION|>--- conflicted
+++ resolved
@@ -128,11 +128,8 @@
     [Documentation]    Extract Sos Report from the tar file
     [Arguments]    ${sos_report_tarfile}
 
-<<<<<<< HEAD
     ${sos_report_dir}    ${file}=    Split Path    ${sos_report_tarfile}
-=======
     ${sos_report_dir}=    Command Should Work    dirname ${sos_report_tarfile}
->>>>>>> 46c55ef2
     Command Should Work    tar xf ${sos_report_tarfile} -C ${sos_report_dir}
     ${sos_report_untared}=    Command Should Work    find ${sos_report_dir} -type d -name "sosreport-*"
 
